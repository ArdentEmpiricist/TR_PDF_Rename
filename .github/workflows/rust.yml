name: Rust

on:
  push:
<<<<<<< HEAD
    branches: [ main, development ]
  pull_request:
    branches: [ main, development ]
=======
    branches: [ main , development ]
  pull_request:
    branches: [ main , development ]
>>>>>>> c024717e

env:
  CARGO_TERM_COLOR: always

jobs:
  build:
    name: Test on ${{ matrix.os }}
    runs-on: ${{ matrix.os }}
    strategy:
      matrix:
        os: [ubuntu-latest, windows-latest, macOS-latest]

    steps:
    - uses: actions/checkout@v2
    - name: Build
      run: cargo build --verbose
    - name: Run tests
      run: cargo test --verbose
    - name: Run Clippy
      run: cargo clippy --all-targets --all-features<|MERGE_RESOLUTION|>--- conflicted
+++ resolved
@@ -2,15 +2,9 @@
 
 on:
   push:
-<<<<<<< HEAD
     branches: [ main, development ]
   pull_request:
     branches: [ main, development ]
-=======
-    branches: [ main , development ]
-  pull_request:
-    branches: [ main , development ]
->>>>>>> c024717e
 
 env:
   CARGO_TERM_COLOR: always
